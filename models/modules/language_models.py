--- conflicted
+++ resolved
@@ -8,72 +8,6 @@
 from models.utils import generate_sequential_mask, sinusoid_encoding_table, generate_padding_mask
 from models.modules.containers import Module
 
-<<<<<<< HEAD
-import config
-=======
-# class BERTModel(Module):
-#     def __init__(self, padding_idx=0, bert_hidden_size=768, vocab_size=10201, pretrained_language_model=config.pretrained_language_model,
-#                     d_model=512, d_k=64, d_v=64, h=8, d_ff=2048, max_len=54, dropout=.1):
-#         super(BERTModel, self).__init__()
-#         self.padding_idx = padding_idx
-#         self.d_model = d_model
-
-#         self.language_model = BertModel.from_pretrained(pretrained_language_model, return_dict=True)
-#         self.language_model.config.vocab_size = vocab_size
-#         self.proj_to_caption_model = nn.Linear(bert_hidden_size, d_model)
-
-#         self.pos_emb = nn.Embedding.from_pretrained(sinusoid_encoding_table(max_len + 1, d_model, 0), freeze=True)
-#         self.encoder_layer = EncoderLayer(d_model, d_k, d_v, h, d_ff, dropout)
-#         self.proj_to_vocab = nn.Linear(d_model, vocab_size)
-
-#         self.register_state('running_mask_self_attention', torch.zeros((1, 1, 0)).byte())
-#         self.register_state('running_seq', torch.zeros((1,)).long())
-
-#     def forward(self, input_ids, attention_mask=None, token_type_ids=None, position_ids=None, head_mask=None, inputs_embeds=None,
-#         output_attentions=False, output_hidden_states=False, return_dict=False, encoder_hidden_states=None, encoder_attention_mask=None):
-        
-#         # input (b_s, seq_len)
-#         b_s, seq_len = input_ids.shape[:2]
-#         mask_queries = generate_padding_mask(input_ids, self.padding_idx).to(input_ids.device)  # (b_s, seq_len)
-#         mask_self_attention = generate_sequential_mask(seq_len).to(input_ids.device)
-#         mask_self_attention = mask_self_attention.unsqueeze(0).unsqueeze(0)  # (1, 1, seq_len, seq_len)
-#         mask_self_attention = torch.logical_or(mask_self_attention, mask_queries.unsqueeze(1).unsqueeze(1))
-
-#         print(seq_len)
-#         print(mask_queries.shape)
-#         print(mask_self_attention.shape)
-        
-#         if self._is_stateful:
-#             self.running_mask_self_attention = torch.cat([self.running_mask_self_attention.type_as(mask_self_attention), mask_self_attention], -1)
-#             mask_self_attention = self.running_mask_self_attention
-        
-#         seq = torch.arange(1, seq_len + 1).view(1, -1).expand(b_s, -1).to(input_ids.device)  # (b_s, seq_len)
-#         seq = seq.masked_fill(mask_queries, 0)
-#         if self._is_stateful:
-#             self.running_seq.add_(1)
-#             seq = self.running_seq
-
-#         if attention_mask is None:
-#             attention_mask = torch.ones_like(input_ids).to(bool)
-#         if token_type_ids is None:
-#             token_type_ids = torch.zeros_like(input_ids).long()
-
-#         bert_output = self.language_model(
-#             input_ids=input_ids,
-#             token_type_ids=token_type_ids,
-#             attention_mask=attention_mask
-#         )
-#         language_feature = self.proj_to_caption_model(bert_output.last_hidden_state)
-#         language_feature = language_feature + self.pos_emb(seq)
-
-#         # fine tuning the pretrained BERT-based model
-#         language_feature = self.encoder_layer(language_feature, language_feature, language_feature, attention_mask=mask_self_attention)
-
-#         logits = self.proj_to_vocab(language_feature)
-#         out = F.log_softmax(logits, dim=-1)
-#         return out, language_feature
->>>>>>> 25503991
-
 
 class BERTModel(Module):
     def __init__(self, pretrained_language_model_name, padding_idx=0, bert_hidden_size=768, vocab_size=10201,
@@ -107,13 +41,10 @@
         mask_self_attention = mask_self_attention.unsqueeze(0).unsqueeze(0)  # (1, 1, seq_len, seq_len)
         mask_self_attention = torch.logical_or(mask_self_attention, mask_queries.unsqueeze(1).unsqueeze(1))
 
-<<<<<<< HEAD
         if self._is_stateful:
             self.running_mask_self_attention = torch.cat([self.running_mask_self_attention.type_as(mask_self_attention), mask_self_attention], -1)
             mask_self_attention = self.running_mask_self_attention
                 
-=======
->>>>>>> 25503991
         seq = torch.arange(1, seq_len + 1).view(1, -1).expand(b_s, -1).to(input_ids.device)  # (b_s, seq_len)
         seq = seq.masked_fill(mask_queries, 0)
         if self._is_stateful:
@@ -203,8 +134,10 @@
         return out, language_feature
 
 class AdaptiveBERTModel(Module):
-    def __init__(self, pretrained_language_model_name, padding_idx=0, bert_hidden_size=768, vocab_size=10201,
-                    use_aoa=False,d_model=512, d_k=64, d_v=64, h=8, d_ff=2048, max_len=54, dropout=.1):
+    def __init__(self, vocab_size, max_len, N_dec, padding_idx, pretrained_language_model_name, 
+                    d_model=512, bert_hidden_size=768, d_k=64, d_v=64, h=8, d_ff=2048, dropout=.1,
+                    use_aoa=False, self_att_module=None, enc_att_module=None, self_att_module_kwargs=None, 
+                    enc_att_module_kwargs=None):
         super(AdaptiveBERTModel, self).__init__()
         self.padding_idx = padding_idx
         self.d_model = d_model
@@ -218,12 +151,13 @@
         self.proj_to_caption_model = nn.Linear(bert_hidden_size, d_model)
 
         self.pos_emb = nn.Embedding.from_pretrained(sinusoid_encoding_table(max_len + 1, d_model, 0), freeze=True)
-        self.decoder = Decoder(vocab_size=vocab_size, max_len=max_len, N_dec=3, padding_idx=padding_idx, 
-                                use_aoa=use_aoa, d_model=d_model, d_k=d_k, d_v=d_v, h=h, d_ff=d_ff, dropout=dropout)
-        self.proj_to_vocab = nn.Linear(d_model, vocab_size)
-
-    def forward(self, input_ids, encoder_output, attention_mask=None, token_type_ids=None, position_ids=None, head_mask=None, inputs_embeds=None,
-        output_attentions=False, output_hidden_states=False, return_dict=False, encoder_hidden_states=None, encoder_attention_mask=None):
+        self.decoder = Decoder(vocab_size=vocab_size, max_len=max_len, N_dec=N_dec, padding_idx=padding_idx, 
+                                use_aoa=use_aoa, d_model=d_model, d_k=d_k, d_v=d_v, h=h, d_ff=d_ff, dropout=dropout,
+                                self_att_module=self_att_module, enc_att_module=enc_att_module, 
+                                self_att_module_kwargs=self_att_module_kwargs, enc_att_module_kwargs=enc_att_module_kwargs)
+        self.proj_to_vocab = nn.Linear(d_model, vocab_size)
+
+    def forward(self, input_ids, encoder_output, attention_mask=None, token_type_ids=None, mask_encoder=None, positional_emb=None):
         
         # input (b_s, seq_len)
         b_s, seq_len = input_ids.shape[:2]
@@ -236,28 +170,28 @@
         seq = seq.masked_fill(mask_queries, 0)
 
         if attention_mask is None:
-            attention_mask = torch.ones_like(input_ids).to(bool)
-        if token_type_ids is None:
-            token_type_ids = torch.zeros_like(input_ids).long()
-
-        bert_output = self.language_model(
-            input_ids=input_ids,
-            token_type_ids=token_type_ids,
-            attention_mask=attention_mask
-        )
-        language_feature = self.proj_to_caption_model(bert_output.last_hidden_state)
-        language_feature = language_feature + self.pos_emb(seq)
-
-        # fine tuning the pretrained BERT-based model
-        language_feature = self.decoder(language_feature, encoder_output, encoder_output, attention_mask=mask_self_attention)
-
-        logits = self.proj_to_vocab(language_feature)
-        out = F.log_softmax(logits, dim=-1)
-        return out, language_feature
+            attention_mask = torch.logical_not(mask_queries)
+        if token_type_ids is None:
+            token_type_ids = torch.zeros_like(input_ids).long()
+
+        bert_output = self.language_model(
+            input_ids=input_ids,
+            token_type_ids=token_type_ids,
+            attention_mask=attention_mask
+        )
+        language_feature = self.proj_to_caption_model(bert_output.last_hidden_state)
+        language_feature = language_feature + self.pos_emb(seq)
+
+        # fine tuning the pretrained BERT-based model
+        out = self.decoder(language_feature, encoder_output, mask_encoder=mask_encoder, positional_emb=positional_emb)
+
+        return out
 
 class AdaptivePhoBERTModel(Module):
-    def __init__(self, pretrained_language_model_name, padding_idx=0, bert_hidden_size=768, vocab_size=10201,
-                    use_aoa=False, d_model=512, d_k=64, d_v=64, h=8, d_ff=2048, max_len=54, dropout=.1):
+    def __init__(self, vocab_size, max_len, N_dec, padding_idx, pretrained_language_model_name, 
+                    d_model=512, bert_hidden_size=768, d_k=64, d_v=64, h=8, d_ff=2048, dropout=.1,
+                    use_aoa=False, self_att_module=None, enc_att_module=None, self_att_module_kwargs=None, 
+                    enc_att_module_kwargs=None):
         super(AdaptivePhoBERTModel, self).__init__()
         self.padding_idx = padding_idx
         self.d_model = d_model
@@ -271,39 +205,38 @@
         self.proj_to_caption_model = nn.Linear(bert_hidden_size, d_model)
 
         self.pos_emb = nn.Embedding.from_pretrained(sinusoid_encoding_table(max_len + 1, d_model, 0), freeze=True)
-        self.decoder = Decoder(vocab_size=vocab_size, max_len=max_len, N_dec=3, padding_idx=padding_idx, 
-                                use_aoa=use_aoa, d_model=d_model, d_k=d_k, d_v=d_v, h=h, d_ff=d_ff, dropout=dropout)
-        self.proj_to_vocab = nn.Linear(d_model, vocab_size)
-
-    def forward(self, input_ids, encoder_output, attention_mask=None, token_type_ids=None, position_ids=None, head_mask=None, inputs_embeds=None,
-        output_attentions=False, output_hidden_states=False, return_dict=False, encoder_hidden_states=None, encoder_attention_mask=None):
-        
-        # input (b_s, seq_len)
-        b_s, seq_len = input_ids.shape[:2]
-        mask_queries = generate_padding_mask(input_ids, self.padding_idx).to(input_ids.device)  # (b_s, seq_len)
-        mask_self_attention = generate_sequential_mask(seq_len).to(input_ids.device)
-        mask_self_attention = mask_self_attention.unsqueeze(0).unsqueeze(0)  # (1, 1, seq_len, seq_len)
-        mask_self_attention = torch.logical_or(mask_self_attention, mask_queries.unsqueeze(1).unsqueeze(1))
-
-        seq = torch.arange(1, seq_len + 1).view(1, -1).expand(b_s, -1).to(input_ids.device)  # (b_s, seq_len)
-        seq = seq.masked_fill(mask_queries, 0)
-
-        if attention_mask is None:
-            attention_mask = torch.ones_like(input_ids).to(torch.bool)
-        if token_type_ids is None:
-            token_type_ids = torch.zeros_like(input_ids).long()
-
-        bert_output = self.language_model(
-            input_ids=input_ids,
-            token_type_ids=token_type_ids,
-            attention_mask=attention_mask
-        )
-        language_feature = self.proj_to_caption_model(bert_output.last_hidden_state)
-        language_feature = language_feature + self.pos_emb(seq)
-
-        # fine tuning the pretrained BERT-based model
-        language_feature = self.decoder(language_feature, encoder_output, encoder_output, attention_mask=mask_self_attention)
-
-        logits = self.proj_to_vocab(language_feature)
-        out = F.log_softmax(logits, dim=-1)
-        return out, language_feature+        self.decoder = Decoder(vocab_size=vocab_size, max_len=max_len, N_dec=N_dec, padding_idx=padding_idx, 
+                                use_aoa=use_aoa, d_model=d_model, d_k=d_k, d_v=d_v, h=h, d_ff=d_ff, dropout=dropout,
+                                self_att_module=self_att_module, enc_att_module=enc_att_module, 
+                                self_att_module_kwargs=self_att_module_kwargs, enc_att_module_kwargs=enc_att_module_kwargs)
+        self.proj_to_vocab = nn.Linear(d_model, vocab_size)
+
+    def forward(self, input_ids, encoder_output, attention_mask=None, token_type_ids=None, mask_encoder=None, positional_emb=None):
+        
+        # input (b_s, seq_len)
+        b_s, seq_len = input_ids.shape[:2]
+        mask_queries = generate_padding_mask(input_ids, self.padding_idx).to(input_ids.device)  # (b_s, seq_len)
+        mask_self_attention = generate_sequential_mask(seq_len).to(input_ids.device)
+        mask_self_attention = mask_self_attention.unsqueeze(0).unsqueeze(0)  # (1, 1, seq_len, seq_len)
+        mask_self_attention = torch.logical_or(mask_self_attention, mask_queries.unsqueeze(1).unsqueeze(1))
+
+        seq = torch.arange(1, seq_len + 1).view(1, -1).expand(b_s, -1).to(input_ids.device)  # (b_s, seq_len)
+        seq = seq.masked_fill(mask_queries, 0)
+
+        if attention_mask is None:
+            attention_mask = torch.logical_not(mask_queries)
+        if token_type_ids is None:
+            token_type_ids = torch.zeros_like(input_ids).long()
+
+        bert_output = self.language_model(
+            input_ids=input_ids,
+            token_type_ids=token_type_ids,
+            attention_mask=attention_mask
+        )
+        language_feature = self.proj_to_caption_model(bert_output.last_hidden_state)
+        language_feature = language_feature + self.pos_emb(seq)
+
+        # fine tuning the pretrained BERT-based model
+        out = self.decoder(language_feature, encoder_output, mask_encoder=mask_encoder, positional_emb=positional_emb)
+
+        return out