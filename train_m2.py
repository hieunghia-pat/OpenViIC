from data_utils.dataset import RegionFeatureDataset, RegionDictionaryDataset
from data_utils.vocab import Vocab
from data_utils.utils import region_feature_collate_fn, dict_region_feature_collate_fn

import evaluation
from evaluation import PTBTokenizer, Cider

from models.modules.transformer import Transformer
from models.modules.attentions import AugmentedMemoryScaledDotProductAttention, ScaledDotProductAttention
from models.modules.encoders import MultiLevelEncoder
from models.modules.decoders import MeshedDecoder

import torch
from torch.utils import data
from torch.optim import Adam
from torch.optim.lr_scheduler import LambdaLR
from torch.nn import NLLLoss
from tqdm import tqdm
import os
import pickle
import numpy as np
import itertools
import multiprocessing
from shutil import copyfile
import random
import config
import itertools

random.seed(13)
torch.manual_seed(13)
np.random.seed(13)

def evaluate_loss(model: Transformer, dataloader: data.DataLoader, loss_fn: NLLLoss, vocab: Vocab):
    # Calculating validation loss
    model.eval()
    running_loss = .0
    with tqdm(desc='Epoch %d - Validation' % epoch, unit='it', total=len(dataloader)) as pbar:
        with torch.no_grad():
            for it, (features, _, tokens, shifted_right_tokens) in enumerate(dataloader):
                features = features.to(device)
                tokens = tokens.to(device)
                shifted_right_tokens = shifted_right_tokens.to(device)
                out = model(features, tokens).contiguous()
                loss = loss_fn(out.view(-1, len(vocab)), shifted_right_tokens.view(-1))
                this_loss = loss.item()
                running_loss += this_loss

                pbar.set_postfix(loss=running_loss / (it + 1))
                pbar.update()

    val_loss = running_loss / len(dataloader)

    return val_loss

def evaluate_metrics(model: Transformer, dataloader: data.DataLoader, vocab: Vocab):
    model.eval()
    gen = {}
    gts = {}
    with tqdm(desc='Epoch %d - Evaluation' % epoch, unit='it', total=len(dataloader)) as pbar:
        for it, (features, _, caps_gt) in enumerate(dataloader):
            features = features.to(device)
            with torch.no_grad():
                out, _ = model.beam_search(features, max_len=vocab.max_caption_length, eos_idx=vocab.eos_idx, 
                                            beam_size=config.beam_size, out_size=1)
            caps_gen = vocab.decode_caption(out, join_words=False)
            for i, (gts_i, gen_i) in enumerate(zip(caps_gt, caps_gen)):
                gen_i = ' '.join([k for k, g in itertools.groupby(gen_i)])
                gen['%d_%d' % (it, i)] = [gen_i, ]
                gts['%d_%d' % (it, i)] = gts_i
            pbar.update()

    gts = evaluation.PTBTokenizer.tokenize(gts)
    gen = evaluation.PTBTokenizer.tokenize(gen)
    scores, _ = evaluation.compute_scores(gts, gen)

    return scores

def train_xe(model: Transformer, dataloader: data.DataLoader, optim: Adam, vocab: Vocab):
    # Training with cross-entropy loss
    model.train()
    running_loss = .0
    with tqdm(desc='Epoch %d - Training with cross-entropy loss' % epoch, unit='it', total=len(dataloader)) as pbar:
        for it, (features, _, tokens, shifted_right_tokens) in enumerate(dataloader):
            features = features.to(device)
            tokens = tokens.to(device)
            shifted_right_tokens = shifted_right_tokens.to(device)
            out = model(features, tokens).contiguous()
            optim.zero_grad()
            loss = loss_fn(out.view(-1, len(vocab)), shifted_right_tokens.view(-1))
            loss.backward()

            optim.step()
            this_loss = loss.item()
            running_loss += this_loss

            pbar.set_postfix(loss=running_loss / (it + 1))
            pbar.update()
            scheduler.step()

    loss = running_loss / len(dataloader)

    return loss

def train_scst(model: Transformer, dataloader: data.DataLoader, optim: Adam, cider: Cider, vocab: Vocab):
    # Training with self-critical learning
    tokenizer_pool = multiprocessing.Pool()
    running_reward = .0
    running_reward_baseline = .0

    model.train()

    running_loss = .0

    with tqdm(desc='Epoch %d - Training with self-critical learning' % epoch, unit='it', total=len(dataloader)) as pbar:
        for it, (features, _, caps_gt) in enumerate(dataloader):
            features = features.to(device)
            outs, log_probs = model.beam_search(features, max_len=vocab.max_caption_length, eos_idx=vocab.eos_idx,
                                                beam_size=config.beam_size, out_size=config.beam_size)
            optim.zero_grad()

            # Rewards
<<<<<<< HEAD
            caps_gen = vocab.decode_caption(outs.contiguous().view(-1, vocab.max_caption_length), join_words=True)
=======
            caps_gen = vocab.decode_caption(outs.reshape(-1, vocab.max_caption_length), join_words=True)
>>>>>>> 3b899af1
            caps_gt = list(itertools.chain(*([c, ] * config.beam_size for c in caps_gt)))
            caps_gen, caps_gt = tokenizer_pool.map(evaluation.PTBTokenizer.tokenize, [caps_gen, caps_gt])
            reward = cider.compute_score(caps_gt, caps_gen)[1].astype(np.float32)
            reward = torch.from_numpy(reward).to(device).view(features.shape[0], config.beam_size)
            reward_baseline = torch.mean(reward, dim=-1, keepdim=True)
            loss = -torch.mean(log_probs, -1) * (reward - reward_baseline)

            loss = loss.mean()
            loss.backward()
            optim.step()

            running_loss += loss.item()
            running_reward += reward.mean().item()
            running_reward_baseline += reward_baseline.mean().item()
            pbar.set_postfix(loss=running_loss / (it + 1), reward=running_reward / (it + 1),
                             reward_baseline=running_reward_baseline / (it + 1))
            pbar.update()

    loss = running_loss / len(dataloader)
    reward = running_reward / len(dataloader)
    reward_baseline = running_reward_baseline / len(dataloader)

    return loss, reward, reward_baseline

if __name__ == '__main__':
    device = "cuda" if torch.cuda.is_available() else "cpu"
    
    # creating checkpoint directory
    if not os.path.isdir(os.path.join(config.checkpoint_path, config.model_name)):
        os.makedirs(os.path.join(config.checkpoint_path, config.model_name))

    # Creating vocabulary and dataset
    if not os.path.isdir(os.path.join(config.checkpoint_path, config.model_name, "vocab.pkl")):
        vocab = Vocab([config.train_json_path, config.val_json_path, config.test_json_path])
        pickle.dump(vocab, open(os.path.join(config.checkpoint_path, config.model_name, "vocab.pkl"), "wb"))
    else:
        vocab = pickle.load(open(os.path.join(config.checkpoint_path, config.model_name, "vocab.pkl"), "wb"))

    # creating iterable dataset
    train_dataset = RegionFeatureDataset(config.train_json_path, config.feature_path, vocab) # for training with cross-entropy loss
    val_dataset = RegionFeatureDataset(config.val_json_path, config.feature_path, vocab) # for calculating evaluation loss

    # creating dictionary dataset
    train_dict_dataset = RegionDictionaryDataset(config.train_json_path, config.feature_path, vocab) # for training with self-critical learning
    val_dict_dataset = RegionDictionaryDataset(config.val_json_path, config.feature_path, vocab) # for calculating metrics on validation set
    test_dict_dataset = RegionDictionaryDataset(config.test_json_path, config.feature_path, vocab) # for calculating metrics on test set

    # Defining the Meshed Memory Transformer method
    encoder = MultiLevelEncoder(N=config.nlayers, padding_idx=vocab.padding_idx, d_model=config.d_model, d_k=config.d_k, d_v=config.d_v,
                                d_ff=config.d_ff, dropout=config.dropout, attention_module=AugmentedMemoryScaledDotProductAttention)
    decoder = MeshedDecoder(vocab_size=len(vocab), max_len=vocab.max_caption_length, N_enc=config.nlayers, N_dec=config.nlayers, padding_idx=vocab.padding_idx,
                            d_model=config.d_model, d_k=config.d_k, d_v=config.d_v, d_ff=config.d_ff, dropout=config.dropout,
                            self_att_module=ScaledDotProductAttention, enc_att_module=ScaledDotProductAttention)
    model = Transformer(vocab.bos_idx, encoder, decoder).to(device)

    # for evaluating self-critical learning
    cider_train = Cider(PTBTokenizer.tokenize(train_dataset.captions))

    def lambda_lr(s):
        warm_up = config.warmup
        s += 1
        return (model.d_model ** -.5) * min(s ** -.5, s * warm_up ** -1.5)

    # Initial conditions
    optim = Adam(model.parameters(), lr=1, betas=(0.9, 0.98))
    scheduler = LambdaLR(optim, lambda_lr)
    loss_fn = NLLLoss(ignore_index=vocab.padding_idx)
    use_rl = False
    best_val_cider = .0
    best_test_cider = .0
    patience = 0
    start_epoch = 0

    if config.start_from:
        fname = os.path.join(config.checkpoint_path, config.model_name, config.start_from)

        if os.path.exists(fname):
            checkpoint = torch.load(fname)
            torch.set_rng_state(checkpoint['torch_rng_state'])
            torch.cuda.set_rng_state(checkpoint['cuda_rng_state'])
            np.random.set_state(checkpoint['numpy_rng_state'])
            random.setstate(checkpoint['random_rng_state'])
            model.load_state_dict(checkpoint['state_dict'], strict=False)
            """
            optim.load_state_dict(checkpoint['optimizer'])
            scheduler.load_state_dict(checkpoint['scheduler'])
            """
            start_epoch = checkpoint['epoch'] + 1
            best_val_cider = checkpoint['best_val_cider']
            best_val_avg_bleu = checkpoint['best_val_avg_bleu']
            best_test_cider = checkpoint['best_test_cider']
            best_test_avg_bleu = checkpoint["best_test_avg_bleu"]
            patience = checkpoint['patience']
            use_rl = checkpoint['use_rl']
            optim.load_state_dict(checkpoint['optimizer'])
            scheduler.load_state_dict(checkpoint['scheduler'])

            print(f"resuming from epoch {checkpoint['epoch']} - validation loss {checkpoint['val_loss']} - best cider on val {checkpoint['best_val_cider']} - best cider on test {checkpoint['best_test_cider']}")

    for epoch in range(start_epoch, start_epoch + config.epochs):
        # creating iterable-dataset data loader
        train_dataloader = data.DataLoader(
            dataset=train_dataset,
            batch_size=config.batch_size,
            shuffle=True,
            num_workers=config.workers,
            collate_fn=region_feature_collate_fn
        )
        val_dataloader = data.DataLoader(
            dataset=val_dataset,
            batch_size=config.batch_size,
            shuffle=True,
            num_workers=config.workers,
            collate_fn=region_feature_collate_fn
        )

        # creating dictionary iterable-dataset data loader
        train_dict_dataloader = data.DataLoader(
            dataset=train_dict_dataset,
            batch_size=config.batch_size // config.beam_size,
            shuffle=True,
            collate_fn=dict_region_feature_collate_fn
        )
        val_dict_dataloader = data.DataLoader(
            dataset=val_dict_dataset,
            batch_size=config.batch_size // config.beam_size,
            shuffle=True,
            collate_fn=dict_region_feature_collate_fn
        )
        test_dict_dataloader = data.DataLoader(
            dataset=test_dict_dataset,
            batch_size=config.batch_size // config.beam_size,
            shuffle=True,
            collate_fn=dict_region_feature_collate_fn
        )

        if not use_rl:
            train_loss = train_xe(model, train_dataloader, optim, vocab)
        else:
            train_loss, reward, reward_baseline = train_scst(model, train_dict_dataloader, optim, cider_train, vocab=vocab)

        val_loss = evaluate_loss(model, val_dataloader, loss_fn, vocab)

        # val scores
        scores = evaluate_metrics(model, val_dict_dataloader, vocab)
        print("Validation scores", scores)
        val_cider = scores['CIDEr']
        val_avg_bleu = np.mean(scores["BLEU"])

        # Test scores
        scores = evaluate_metrics(model, test_dict_dataloader, vocab)
        print("Test scores", scores)
        test_cider = scores['CIDEr']
        test_avg_bleu = np.mean(scores["BLEU"])

        # Prepare for next epoch
        # save the best CIDEr ang avg. BLEU score on val set
        is_best_cider_val = False
        if val_cider >= best_val_cider:
            best_val_cider = val_cider
            patience = 0
            is_best_cider_val = True
        else:
            patience += 1

        is_best_avg_bleu_val = False
        if val_avg_bleu >= best_val_avg_bleu:
            best_val_cider = val_avg_bleu
            patience = 0
            is_best_avg_bleu_val = True
        else:
            patience += 1

        # save the best CIDEr ang avg. BLEU score on test set
        is_best_cider_test = False
        if test_cider >= best_test_cider:
            best_test_cider = test_cider
            is_best_cider_test = True

        is_best_avg_bleu_test = False
        if test_avg_bleu >= best_test_avg_bleu:
            best_test_avg_bleu = test_avg_bleu
            is_best_avg_bleu_val = True

        switch_to_rl = False
        exit_train = False

        if patience == 5:
            if not use_rl:
                use_rl = True
                switch_to_rl = True
                patience = 0
                optim = Adam(model.parameters(), lr=5e-6)
                print("Switching to RL")
            else:
                print('patience reached.')
                exit_train = True

        if switch_to_rl and not best_val_cider:
            checkpoint = torch.load(os.path.join(config.checkpoint_path, config.model_name, "best_val_model.pth"))
            torch.set_rng_state(checkpoint['torch_rng_state'])
            torch.cuda.set_rng_state(checkpoint['cuda_rng_state'])
            np.random.set_state(checkpoint['numpy_rng_state'])
            random.setstate(checkpoint['random_rng_state'])
            model.load_state_dict(checkpoint['state_dict'])
            print('Resuming from epoch %d, validation loss %f, best_val_cider %f, and best test_cider %f' % (
                checkpoint['epoch'], checkpoint['val_loss'], checkpoint['best_val_cider'], checkpoint['best_test_cider']))

        torch.save({
            'torch_rng_state': torch.get_rng_state(),
            'cuda_rng_state': torch.cuda.get_rng_state(),
            'numpy_rng_state': np.random.get_state(),
            'random_rng_state': random.getstate(),
            'epoch': epoch,
            'val_loss': val_loss,
            'val_cider': val_cider,
            "val_avg_bleu": val_avg_bleu,
            'state_dict': model.state_dict(),
            'optimizer': optim.state_dict() if not use_rl else optim.state_dict(),
            'scheduler': scheduler.state_dict() if not use_rl else scheduler.state_dict(),
            'patience': patience,
            'best_val_cider': best_val_cider,
            'best_val_avg_bleu': best_val_avg_bleu,
            'best_test_cider': best_test_cider,
            'best_test_avg_bleu': best_test_avg_bleu,
            'use_rl': use_rl,
        }, os.path.join(config.checkpoint_path, config.model_name, "last_model.pth"))

        if best_val_cider:
            copyfile(os.path.join(config.checkpoint_path, config.model_name, "last_model.pth"), os.path.join(config.checkpoint_path, config.model_name, "best_val_cider_model.pth"))
        if best_val_avg_bleu:
            copyfile(os.path.join(config.checkpoint_path, config.model_name, "last_model.pth"), os.path.join(config.checkpoint_path, config.model_name, "best_val_avg_bleu_model.pth"))
        if best_test_cider:
            copyfile(os.path.join(config.checkpoint_path, config.model_name, "last_model.pth"), os.path.join(config.checkpoint_path, config.model_name, "best_test_cider_model.pth"))
        if best_test_avg_bleu:
            copyfile(os.path.join(config.checkpoint_path, config.model_name, "last_model.pth"), os.path.join(config.checkpoint_path, config.model_name, "best_test_avg_bleu_model.pth"))

        if exit_train:
            break

        print("+"*10)<|MERGE_RESOLUTION|>--- conflicted
+++ resolved
@@ -119,11 +119,7 @@
             optim.zero_grad()
 
             # Rewards
-<<<<<<< HEAD
             caps_gen = vocab.decode_caption(outs.contiguous().view(-1, vocab.max_caption_length), join_words=True)
-=======
-            caps_gen = vocab.decode_caption(outs.reshape(-1, vocab.max_caption_length), join_words=True)
->>>>>>> 3b899af1
             caps_gt = list(itertools.chain(*([c, ] * config.beam_size for c in caps_gt)))
             caps_gen, caps_gt = tokenizer_pool.map(evaluation.PTBTokenizer.tokenize, [caps_gen, caps_gt])
             reward = cider.compute_score(caps_gt, caps_gen)[1].astype(np.float32)
